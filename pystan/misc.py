"""PyStan utility functions

These functions validate and organize data passed to and from the
classes and functions defined in the file `stan_fit.hpp` and wrapped
by the Cython file `stan_fit.pxd`.

"""
#-----------------------------------------------------------------------------
# Copyright (c) 2013-2015, PyStan developers
#
# This file is licensed under Version 3.0 of the GNU General Public
# License. See LICENSE for a text of the license.
#-----------------------------------------------------------------------------

# REF: rstan/rstan/R/misc.R

from __future__ import unicode_literals, division
from pystan._compat import PY2, string_types

from collections import OrderedDict
if PY2:
    from collections import Callable, Iterable, Sequence
else:
    from collections.abc import Callable, Iterable, Sequence
import inspect
import io
import itertools
import logging
import math
from numbers import Number
import platform
import os
import random
import re
import sys
import shutil
import tempfile
import time

import numpy as np
try:
    from scipy.stats.mstats import mquantiles
except ImportError:
    from pystan.external.scipy.mstats import mquantiles

import pystan.chains
import pystan._misc
from pystan.constants import (MAX_UINT, sampling_algo_t, optim_algo_t,
                              variational_algo_t, sampling_metric_t, stan_args_method_t)

logger = logging.getLogger('pystan')


def stansummary(fit, pars=None, probs=(0.025, 0.25, 0.5, 0.75, 0.975), digits_summary=2):
    """
    Summary statistic table.

    Parameters
    ----------
    fit : StanFit4Model object
    pars : str or sequence of str, optional
        Parameter names. By default use all parameters
    probs : sequence of float, optional
        Quantiles. By default, (0.025, 0.25, 0.5, 0.75, 0.975)
    digits_summary : int, optional
        Number of significant digits. By default, 2

    Returns
    -------
    summary : string
        Table includes mean, se_mean, sd, probs_0, ..., probs_n, n_eff and Rhat.

    Examples
    --------
    >>> model_code = 'parameters {real y;} model {y ~ normal(0,1);}'
    >>> m = StanModel(model_code=model_code, model_name="example_model")
    >>> fit = m.sampling()
    >>> print(stansummary(fit))
    Inference for Stan model: example_model.
    4 chains, each with iter=2000; warmup=1000; thin=1;
    post-warmup draws per chain=1000, total post-warmup draws=4000.

           mean se_mean     sd   2.5%    25%    50%    75%  97.5%  n_eff   Rhat
    y      0.01    0.03    1.0  -2.01  -0.68   0.02   0.72   1.97   1330    1.0
    lp__   -0.5    0.02   0.68  -2.44  -0.66  -0.24  -0.05-5.5e-4   1555    1.0

    Samples were drawn using NUTS at Thu Aug 17 00:52:25 2017.
    For each parameter, n_eff is a crude measure of effective sample size,
    and Rhat is the potential scale reduction factor on split chains (at
    convergence, Rhat=1).
    """
    if fit.mode == 1:
        return "Stan model '{}' is of mode 'test_grad';\n"\
               "sampling is not conducted.".format(fit.model_name)
    elif fit.mode == 2:
        return "Stan model '{}' does not contain samples.".format(fit.model_name)

    n_kept = [s - w for s, w in zip(fit.sim['n_save'], fit.sim['warmup2'])]
    header = "Inference for Stan model: {}.\n".format(fit.model_name)
    header += "{} chains, each with iter={}; warmup={}; thin={}; \n"
    header = header.format(fit.sim['chains'], fit.sim['iter'], fit.sim['warmup'],
                           fit.sim['thin'], sum(n_kept))
    header += "post-warmup draws per chain={}, total post-warmup draws={}.\n\n"
    header = header.format(n_kept[0], sum(n_kept))
    footer = "\n\nSamples were drawn using {} at {}.\n"\
        "For each parameter, n_eff is a crude measure of effective sample size,\n"\
        "and Rhat is the potential scale reduction factor on split chains (at \n"\
        "convergence, Rhat=1)."
    sampler = fit.sim['samples'][0]['args']['sampler_t']
    date = fit.date.strftime('%c')  # %c is locale's representation
    footer = footer.format(sampler, date)
    s = _summary(fit, pars, probs)
    body = _array_to_table(s['summary'], s['summary_rownames'],
                           s['summary_colnames'], digits_summary)
    return header + body + footer

def _print_stanfit(fit, pars=None, probs=(0.025, 0.25, 0.5, 0.75, 0.975), digits_summary=2):
    # warning added in PyStan 2.17.0
    logger.warning('Function `_print_stanfit` is deprecated and will be removed in a future version. '\
                  'Use `stansummary` instead.', DeprecationWarning)
    return stansummary(fit, pars=pars, probs=probs, digits_summary=digits_summary)

def _array_to_table(arr, rownames, colnames, n_digits):
    """Print an array with row and column names

    Example:
                  mean se_mean  sd 2.5%  25%  50%  75% 97.5% n_eff Rhat
        beta[1,1]  0.0     0.0 1.0 -2.0 -0.7  0.0  0.7   2.0  4000    1
        beta[1,2]  0.0     0.0 1.0 -2.1 -0.7  0.0  0.7   2.0  4000    1
        beta[2,1]  0.0     0.0 1.0 -2.0 -0.7  0.0  0.7   2.0  4000    1
        beta[2,2]  0.0     0.0 1.0 -1.9 -0.6  0.0  0.7   2.0  4000    1
        lp__      -4.2     0.1 2.1 -9.4 -5.4 -3.8 -2.7  -1.2   317    1
    """
    assert arr.shape == (len(rownames), len(colnames))
    rownames_maxwidth = max(len(n) for n in rownames)
    max_col_width = 7
    min_col_width = 5
    max_col_header_num_width = [max(max_col_width, max(len(n) + 1, min_col_width)) for n in colnames]
    rows = []
    for row in arr:
        row_nums = []
        for j, (num, width) in enumerate(zip(row, max_col_header_num_width)):
            if colnames[j] == "n_eff":
                num = int(round(num, 0)) if not np.isnan(num) else num
            num = _format_number(num, n_digits, max_col_width - 1)
            row_nums.append(num)
            if len(num) + 1 > max_col_header_num_width[j]:
                max_col_header_num_width[j] = len(num) + 1
        rows.append(row_nums)
    widths = [rownames_maxwidth] + max_col_header_num_width
    header = '{:>{width}}'.format('', width=widths[0])
    for name, width in zip(colnames, widths[1:]):
        header += '{name:>{width}}'.format(name=name, width=width)
    lines = [header]
    for rowname, row in zip(rownames, rows):
        line = '{name:{width}}'.format(name=rowname, width=widths[0])
        for j, (num, width) in enumerate(zip(row, widths[1:])):
            line += '{num:>{width}}'.format(num=num, width=width)
        lines.append(line)
    return '\n'.join(lines)


def _number_width(n):
    """Calculate the width in characters required to print a number

    For example, -1024 takes 5 characters. -0.034 takes 6 characters.
    """
    return len(str(n))


def _format_number_si(num, n_signif_figures):
    """Format a number using scientific notation to given significant figures"""
    if math.isnan(num) or math.isinf(num):
        return str(num)
    leading, exp = '{:E}'.format(num).split('E')
    leading = round(float(leading), n_signif_figures - 1)
    exp = exp[:1] + exp[2:] if exp[1] == '0' else exp
    formatted = '{}e{}'.format(leading, exp.lstrip('+'))
    return formatted


def _format_number(num, n_signif_figures, max_width):
    """Format a number as a string while obeying space constraints.

    `n_signif_figures` is the minimum number of significant figures expressed
    `max_width` is the maximum width in characters allowed
    """
    if max_width < 6:
        raise NotImplementedError("Guaranteed formatting in fewer than 6 characters not supported.")
    if math.isnan(num) or math.isinf(num):
        return str(num)
    # add 0.5 to prevent log(0) errors; only affects n_digits calculation for num > 0
    n_digits = lambda num: math.floor(math.log10(abs(num) + 0.5)) + 1
    if abs(num) > 10**-n_signif_figures and n_digits(num) <= max_width - n_signif_figures:
        return str(round(num, n_signif_figures))[:max_width].rstrip('.')
    elif _number_width(num) <= max_width:
        if n_digits(num) >= n_signif_figures:
            # the int() is necessary for consistency between Python 2 and 3
            return str(int(round(num)))
        else:
            return str(num)
    else:
        return _format_number_si(num, n_signif_figures)


def _summary(fit, pars=None, probs=None, **kwargs):
    """Summarize samples (compute mean, SD, quantiles) in all chains.

    REF: stanfit-class.R summary method

    Parameters
    ----------
    fit : StanFit4Model object
    pars : str or sequence of str, optional
        Parameter names. By default use all parameters
    probs : sequence of float, optional
        Quantiles. By default, (0.025, 0.25, 0.5, 0.75, 0.975)

    Returns
    -------
    summaries : OrderedDict of array
        Array indexed by 'summary' has dimensions (num_params, num_statistics).
        Parameters are unraveled in *row-major order*. Statistics include: mean,
        se_mean, sd, probs_0, ..., probs_n, n_eff, and Rhat. Array indexed by
        'c_summary' breaks down the statistics by chain and has dimensions
        (num_params, num_statistics_c_summary, num_chains). Statistics for
        `c_summary` are the same as for `summary` with the exception that
        se_mean, n_eff, and Rhat are absent. Row names and column names are
        also included in the OrderedDict.
    """
    if fit.mode == 1:
        msg = "Stan model {} is of mode 'test_grad'; sampling is not conducted."
        msg = msg.format(fit.model_name)
        raise ValueError(msg)
    elif fit.mode == 2:
        msg = "Stan model {} contains no samples.".format(fit.model_name)
        raise ValueError(msg)

    if fit.sim['n_save'] == fit.sim['warmup2']:
        msg = "Stan model {} contains no samples.".format(fit.model_name)
        raise ValueError(msg)

    # rstan checks for cached summaries here

    if pars is None:
        pars = fit.sim['pars_oi']
    elif isinstance(pars, string_types):
        pars = [pars]
    pars = _remove_empty_pars(pars, fit.sim['pars_oi'], fit.sim['dims_oi'])

    if probs is None:
        probs = (0.025, 0.25, 0.5, 0.75, 0.975)
    ss = _summary_sim(fit.sim, pars, probs)
    # TODO: include sem, ess and rhat: ss['ess'], ss['rhat']
    s1 = np.column_stack([ss['msd'][:, 0], ss['sem'], ss['msd'][:, 1], ss['quan'], ss['ess'], ss['rhat']])
    s1_rownames = ss['c_msd_names']['parameters']
    s1_colnames = ((ss['c_msd_names']['stats'][0],) + ('se_mean',) +
                   (ss['c_msd_names']['stats'][1],) + ss['c_quan_names']['stats'] +
                   ('n_eff', 'Rhat'))
    s2 = _combine_msd_quan(ss['c_msd'], ss['c_quan'])
    s2_rownames = ss['c_msd_names']['parameters']
    s2_colnames = ss['c_msd_names']['stats'] + ss['c_quan_names']['stats']
    return OrderedDict(summary=s1, c_summary=s2,
                       summary_rownames=s1_rownames,
                       summary_colnames=s1_colnames,
                       c_summary_rownames=s2_rownames,
                       c_summary_colnames=s2_colnames)


def _combine_msd_quan(msd, quan):
    """Combine msd and quantiles in chain summary

    Parameters
    ----------
    msd : array of shape (num_params, 2, num_chains)
       mean and sd for chains
    cquan : array of shape (num_params, num_quan, num_chains)
        quantiles for chains

    Returns
    -------
    msdquan : array of shape (num_params, 2 + num_quan, num_chains)
    """
    dim1 = msd.shape
    n_par, _, n_chains = dim1
    ll = []
    for i in range(n_chains):
        a1 = msd[:, :, i]
        a2 = quan[:, :, i]
        ll.append(np.column_stack([a1, a2]))
    msdquan = np.dstack(ll)
    return msdquan


def _summary_sim(sim, pars, probs):
    """Summarize chains together and separately

    REF: rstan/rstan/R/misc.R

    Parameters are unraveled in *column-major order*.

    Parameters
    ----------
    sim : dict
        dict from from a stanfit fit object, i.e., fit['sim']
    pars : Iterable of str
        parameter names
    probs : Iterable of probs
        desired quantiles

    Returns
    -------
    summaries : OrderedDict of array
        This dictionary contains the following arrays indexed by the keys
        given below:
        - 'msd' : array of shape (num_params, 2) with mean and sd
        - 'sem' : array of length num_params with standard error for the mean
        - 'c_msd' : array of shape (num_params, 2, num_chains)
        - 'quan' : array of shape (num_params, num_quan)
        - 'c_quan' : array of shape (num_params, num_quan, num_chains)
        - 'ess' : array of shape (num_params, 1)
        - 'rhat' : array of shape (num_params, 1)

    Note
    ----
    `_summary_sim` has the parameters in *column-major* order whereas `_summary`
    gives them in *row-major* order. (This follows RStan.)
    """
    # NOTE: this follows RStan rather closely. Some of the calculations here
    probs_len = len(probs)
    n_chains = len(sim['samples'])
    # tidx is a dict with keys that are parameters and values that are their
    # indices using column-major ordering
    tidx = _pars_total_indexes(sim['pars_oi'], sim['dims_oi'], sim['fnames_oi'], pars)
    tidx_colm = [tidx[par] for par in pars]
    tidx_colm = list(itertools.chain(*tidx_colm))  # like R's unlist()
    tidx_rowm = [tidx[par+'_rowmajor'] for par in pars]
    tidx_rowm = list(itertools.chain(*tidx_rowm))
    tidx_len = len(tidx_colm)
    lmsdq = [_get_par_summary(sim, i, probs) for i in tidx_colm]
    msd = np.row_stack([x['msd'] for x in lmsdq])
    quan = np.row_stack([x['quan'] for x in lmsdq])
    probs_str = tuple(["{:g}%".format(100*p) for p in probs])
    msd = msd.reshape(tidx_len, 2, order='F')
    quan = quan.reshape(tidx_len, probs_len, order='F')

    c_msd = np.row_stack([x['c_msd'] for x in lmsdq])
    c_quan = np.row_stack([x['c_quan'] for x in lmsdq])
    c_msd = c_msd.reshape(tidx_len, 2, n_chains, order='F')
    c_quan = c_quan.reshape(tidx_len, probs_len, n_chains, order='F')
    sim_attr_args = sim.get('args', None)
    if sim_attr_args is None:
        cids = list(range(n_chains))
    else:
        cids = [x['chain_id'] for x in sim_attr_args]

    c_msd_names = dict(parameters=np.asarray(sim['fnames_oi'])[tidx_colm],
                       stats=("mean", "sd"),
                       chains=tuple("chain:{}".format(cid) for cid in cids))
    c_quan_names = dict(parameters=np.asarray(sim['fnames_oi'])[tidx_colm],
                        stats=probs_str,
                        chains=tuple("chain:{}".format(cid) for cid in cids))
    ess_and_rhat = np.array([pystan.chains.ess_and_splitrhat(sim, n) for n in tidx_colm])
    ess, rhat = [arr.ravel() for arr in np.hsplit(ess_and_rhat, 2)]
    return dict(msd=msd, c_msd=c_msd, c_msd_names=c_msd_names, quan=quan,
                c_quan=c_quan, c_quan_names=c_quan_names,
                sem=msd[:, 1] / np.sqrt(ess), ess=ess, rhat=rhat,
                row_major_idx=tidx_rowm, col_major_idx=tidx_colm)


def _get_par_summary(sim, n, probs):
    """Summarize chains merged and individually

    Parameters
    ----------
    sim : dict from stanfit object
    n : int
        parameter index
    probs : iterable of int
        quantiles

    Returns
    -------
    summary : dict
       Dictionary containing summaries
    """
    # _get_samples gets chains for nth parameter
    ss = _get_samples(n, sim, inc_warmup=False)
    msdfun = lambda chain: (np.mean(chain), np.std(chain, ddof=1))
    qfun = lambda chain: mquantiles(chain, probs)
    c_msd = np.array([msdfun(s) for s in ss]).flatten()
    c_quan = np.array([qfun(s) for s in ss]).flatten()
    ass = np.asarray(ss).flatten()
    msd = np.asarray(msdfun(ass))
    quan = qfun(np.asarray(ass))
    return dict(msd=msd, quan=quan, c_msd=c_msd, c_quan=c_quan)


def _split_data(data):
    data_r = {}
    data_i = {}
    # data_r and data_i are going to be converted into C++ objects of
    # type: map<string, pair<vector<double>, vector<size_t>>> and
    # map<string, pair<vector<int>, vector<size_t>>> so prepare
    # them accordingly.
    for k, v in data.items():
        if np.issubdtype(np.asarray(v).dtype, np.integer):
            data_i.update({k.encode('utf-8'): np.asarray(v, dtype=int)})
        elif np.issubdtype(np.asarray(v).dtype, np.floating):
            data_r.update({k.encode('utf-8'): np.asarray(v, dtype=float)})
        else:
            msg = "Variable {} is neither int nor float nor list/array thereof"
            raise ValueError(msg.format(k))
    return data_r, data_i


def _config_argss(chains, iter, warmup, thin,
                  init, seed, sample_file, diagnostic_file, algorithm,
                  control, **kwargs):
    # After rstan/rstan/R/misc.R (config_argss)
    iter = int(iter)
    if iter < 1:
        raise ValueError("`iter` should be a positive integer.")
    thin = int(thin)
    if thin < 1 or thin > iter:
        raise ValueError("`thin should be a positive integer "
                         "less than `iter`.")
    warmup = max(0, int(warmup))
    if warmup > iter:
        raise ValueError("`warmup` should be an integer less than `iter`.")
    chains = int(chains)
    if chains < 1:
        raise ValueError("`chains` should be a positive integer.")

    iters = [iter] * chains
    thins = [thin] * chains
    warmups = [warmup] * chains

    # use chain_id argument if specified
    if kwargs.get('chain_id') is None:
        chain_id = list(range(chains))
    else:
        chain_id = [int(id) for id in kwargs['chain_id']]
        if len(set(chain_id)) != len(chain_id):
            raise ValueError("`chain_id` has duplicated elements.")
        chain_id_len = len(chain_id)
        if chain_id_len >= chains:
            chain_id = chain_id
        else:
            chain_id = chain_id + [max(chain_id) + 1 + i
                                   for i in range(chains - chain_id_len)]
        del kwargs['chain_id']

    inits_specified = False
    # slight difference here from rstan; Python's lists are not typed.
    if isinstance(init, Number):
        init = str(init)
    if isinstance(init, string_types):
        if init in ['0', 'random']:
            inits = [init] * chains
        else:
            inits = ["random"] * chains
        inits_specified = True
    if not inits_specified and isinstance(init, Callable):
        ## test if function takes argument named "chain_id"
        if "chain_id" in inspect.getargspec(init).args:
            inits = [init(chain_id=id) for id in chain_id]
        else:
            inits = [init()] * chains
        if not isinstance(inits[0], dict):
            raise ValueError("The function specifying initial values must "
                             "return a dictionary.")
        inits_specified = True
    if not inits_specified and isinstance(init, Sequence):
        if len(init) != chains:
            raise ValueError("Length of list of initial values does not "
                             "match number of chains.")
        if not all([isinstance(d, dict) for d in init]):
            raise ValueError("Initial value list is not a sequence of "
                             "dictionaries.")
        inits = init
        inits_specified = True
    if not inits_specified:
        raise ValueError("Invalid specification of initial values.")

    ## only one seed is needed by virtue of the RNG
    seed = _check_seed(seed)

    kwargs['method'] = "test_grad" if kwargs.get('test_grad') else 'sampling'

    all_control = {
        "adapt_engaged", "adapt_gamma", "adapt_delta", "adapt_kappa",
        "adapt_t0", "adapt_init_buffer", "adapt_term_buffer", "adapt_window",
        "stepsize", "stepsize_jitter", "metric", "int_time",
        "max_treedepth", "epsilon", "error", "inv_metric"
    }
    all_metrics = {"unit_e", "diag_e", "dense_e"}

    if control is not None:
        if not isinstance(control, dict):
            raise ValueError("`control` must be a dictionary")
        if not all(key in all_control for key in control):
            unknown = set(control) - all_control
            raise ValueError("`control` contains unknown parameters: {}".format(unknown))
        if control.get('metric') and control['metric'] not in all_metrics:
            raise ValueError("`metric` must be one of {}".format(all_metrics))
        kwargs['control'] = control

    argss = [dict() for _ in range(chains)]
    for i in range(chains):
        argss[i] = dict(chain_id=chain_id[i],
                        iter=iters[i], thin=thins[i], seed=seed,
                        warmup=warmups[i], init=inits[i],
                        algorithm=algorithm)

    if sample_file is not None:
        sample_file = _writable_sample_file(sample_file)
        if chains == 1:
            argss[0]['sample_file'] = sample_file
        elif chains > 1:
            for i in range(chains):
                argss[i]['sample_file'] = _append_id(sample_file, i)

    if diagnostic_file is not None:
        raise NotImplementedError("diagnostic_file not implemented yet.")

    if control is not None and "inv_metric" in control:
        inv_metric = control.pop("inv_metric")
        metric_dir = tempfile.mkdtemp()
        if isinstance(inv_metric, dict):
            for i in range(chains):
                if i not in inv_metric:
                    msg = "Invalid value for init_inv_metric found (keys={}). " \
                          "Use either a dictionary with chain_index as keys (0,1,2,...)" \
                          "or ndarray."
                    msg = msg.format(list(metric_file.keys()))
                    raise ValueError(msg)
                mass_values = inv_metric[i]
                metric_filename = "inv_metric_chain_{}.Rdata".format(str(i))
                metric_path = os.path.join(metric_dir, metric_filename)
                if isinstance(mass_values, str):
                    if not os.path.exists(mass_values):
                        raise ValueError("inverse metric file was not found: {}".format(mass_values))
                    shutil.copy(mass_values, metric_path)
                else:
                    stan_rdump(dict(inv_metric=mass_values), metric_path)
                argss[i]['metric_file'] = metric_path
        elif isinstance(inv_metric, str):
            if not os.path.exists(inv_metric):
                raise ValueError("inverse metric  file was not found: {}".format(inv_metric))
            for i in range(chains):
                metric_filename = "inv_metric_chain_{}.Rdata".format(str(i))
                metric_path = os.path.join(metric_dir, metric_filename)
                shutil.copy(inv_metric, metric_path)
                argss[i]['metric_file'] = metric_path
        elif isinstance(inv_metric, Iterable):
            metric_filename = "inv_metric_chain_0.Rdata"
            metric_path = os.path.join(metric_dir, metric_filename)
            stan_rdump(dict(inv_metric=inv_metric), metric_path)
            argss[0]['metric_file'] = metric_path
            for i in range(1, chains):
                metric_filename = "inv_metric_chain_{}.Rdata".format(str(i))
                metric_path = os.path.join(metric_dir, metric_filename)
                shutil.copy(argss[i-1]['metric_file'], metric_path)
                argss[i]['metric_file'] = metric_path
        else:
            argss[i]['metric_file'] = ""

    stepsize_list = None
    if "control" in kwargs and "stepsize" in kwargs["control"]:
        if isinstance(kwargs["control"]["stepsize"], Sequence):
            stepsize_list = kwargs["control"]["stepsize"]
            if len(kwargs["control"]["stepsize"]) == 1:
                kwargs["control"]["stepsize"] = kwargs["control"]["stepsize"][0]
            elif len(kwargs["control"]["stepsize"]) != chains:
                raise ValueError("stepsize length needs to equal chain count.")
            else:
                stepsize_list = kwargs["control"]["stepsize"]

    for i in range(chains):
        argss[i].update(kwargs)
        if stepsize_list is not None:
            argss[i]["control"]["stepsize"] = stepsize_list[i]
        argss[i] = _get_valid_stan_args(argss[i])

    return argss


def _get_valid_stan_args(base_args=None):
    """Fill in default values for arguments not provided in `base_args`.

    RStan does this in C++ in stan_args.hpp in the stan_args constructor.
    It seems easier to deal with here in Python.

    """
    args = base_args.copy() if base_args is not None else {}
    # Default arguments, c.f. rstan/rstan/inst/include/rstan/stan_args.hpp
    # values in args are going to be converted into C++ objects so
    # prepare them accordingly---e.g., unicode -> bytes -> std::string
    args['chain_id'] = args.get('chain_id', 1)
    args['append_samples'] = args.get('append_samples', False)
    if args.get('method') is None or args['method'] == "sampling":
        args['method'] = stan_args_method_t.SAMPLING
    elif args['method'] == "optim":
        args['method'] = stan_args_method_t.OPTIM
    elif args['method'] == 'test_grad':
        args['method'] = stan_args_method_t.TEST_GRADIENT
    elif args['method'] == 'variational':
        args['method'] = stan_args_method_t.VARIATIONAL
    else:
        args['method'] = stan_args_method_t.SAMPLING
    args['sample_file_flag'] = True if args.get('sample_file') else False
    args['sample_file'] = args.get('sample_file', '').encode('ascii')
    args['diagnostic_file_flag'] = True if args.get('diagnostic_file') else False
    args['diagnostic_file'] = args.get('diagnostic_file', '').encode('ascii')
    # NB: argument named "seed" not "random_seed"
    args['random_seed'] = args.get('seed', int(time.time()))

    args['metric_file_flag'] = True if args.get('metric_file') else False
    args['metric_file'] = args.get('metric_file', '').encode('ascii')

    if args['method'] == stan_args_method_t.VARIATIONAL:
        # variational does not use a `control` map like sampling
        args['ctrl'] = args.get('ctrl', dict(variational=dict()))
        args['ctrl']['variational']['iter'] = args.get('iter', 10000)
        args['ctrl']['variational']['grad_samples'] = args.get('grad_samples', 1)
        args['ctrl']['variational']['elbo_samples'] = args.get('elbo_samples', 100)
        args['ctrl']['variational']['eval_elbo'] = args.get('eval_elbo', 100)
        args['ctrl']['variational']['output_samples'] = args.get('output_samples', 1000)
        args['ctrl']['variational']['adapt_iter'] = args.get('adapt_iter', 50)
        args['ctrl']['variational']['eta'] = args.get('eta', 1.0)
        args['ctrl']['variational']['adapt_engaged'] = args.get('adapt_engaged', True)
        args['ctrl']['variational']['tol_rel_obj'] = args.get('tol_rel_obj', 0.01)
        if args.get('algorithm', '').lower() == 'fullrank':
            args['ctrl']['variational']['algorithm'] = variational_algo_t.FULLRANK
        else:
            args['ctrl']['variational']['algorithm'] = variational_algo_t.MEANFIELD
    elif args['method'] == stan_args_method_t.SAMPLING:
        args['ctrl'] = args.get('ctrl', dict(sampling=dict()))
        args['ctrl']['sampling']['iter'] = iter = args.get('iter', 2000)
        args['ctrl']['sampling']['warmup'] = warmup = args.get('warmup', iter // 2)
        calculated_thin = iter - warmup // 1000
        if calculated_thin < 1:
            calculated_thin = 1
        args['ctrl']['sampling']['thin'] = thin = args.get('thin', calculated_thin)
        args['ctrl']['sampling']['save_warmup'] = True  # always True now
        args['ctrl']['sampling']['iter_save_wo_warmup'] = iter_save_wo_warmup = 1 + (iter - warmup - 1) // thin
        args['ctrl']['sampling']['iter_save'] = iter_save_wo_warmup + 1 + (warmup - 1) // thin
        refresh = iter // 10 if iter >= 20 else 1
        args['ctrl']['sampling']['refresh'] = args.get('refresh', refresh)

        ctrl_lst = args.get('control', dict())
        ctrl_sampling = args['ctrl']['sampling']
        # NB: if these defaults change, remember to update docstrings
        ctrl_sampling['adapt_engaged'] = ctrl_lst.get("adapt_engaged", True)
        ctrl_sampling['adapt_gamma'] = ctrl_lst.get("adapt_gamma", 0.05)
        ctrl_sampling['adapt_delta'] = ctrl_lst.get("adapt_delta", 0.8)
        ctrl_sampling['adapt_kappa'] = ctrl_lst.get("adapt_kappa", 0.75)
        ctrl_sampling['adapt_t0'] = ctrl_lst.get("adapt_t0", 10.0)
        ctrl_sampling['adapt_init_buffer'] = ctrl_lst.get("adapt_init_buffer", 75)
        ctrl_sampling['adapt_term_buffer'] = ctrl_lst.get("adapt_term_buffer", 50)
        ctrl_sampling['adapt_window'] = ctrl_lst.get("adapt_window", 25)
        ctrl_sampling['stepsize'] = ctrl_lst.get("stepsize", 1.0)
        ctrl_sampling['stepsize_jitter'] = ctrl_lst.get("stepsize_jitter", 0.0)

        algorithm = args.get('algorithm', 'NUTS')
        if algorithm == 'HMC':
            args['ctrl']['sampling']['algorithm'] = sampling_algo_t.HMC
        elif algorithm == 'Metropolis':
            args['ctrl']['sampling']['algorithm'] = sampling_algo_t.Metropolis
        elif algorithm == 'NUTS':
            args['ctrl']['sampling']['algorithm'] = sampling_algo_t.NUTS
        elif algorithm == 'Fixed_param':
            args['ctrl']['sampling']['algorithm'] = sampling_algo_t.Fixed_param
            # TODO: Setting adapt_engaged to False solves the segfault reported
            # in issue #200; find out why this hack is needed. RStan deals with
            # the setting elsewhere.
            ctrl_sampling['adapt_engaged'] = False
        else:
            msg = "Invalid value for parameter algorithm (found {}; " \
                "require HMC, Metropolis, NUTS, or Fixed_param).".format(algorithm)
            raise ValueError(msg)

        metric = ctrl_lst.get('metric', 'diag_e')
        if metric == "unit_e":
            ctrl_sampling['metric'] = sampling_metric_t.UNIT_E
        elif metric == "diag_e":
            ctrl_sampling['metric'] = sampling_metric_t.DIAG_E
        elif metric == "dense_e":
            ctrl_sampling['metric'] = sampling_metric_t.DENSE_E

        if ctrl_sampling['algorithm'] == sampling_algo_t.NUTS:
            ctrl_sampling['max_treedepth'] = ctrl_lst.get("max_treedepth", 10)
        elif ctrl_sampling['algorithm'] == sampling_algo_t.HMC:
            ctrl_sampling['int_time'] = ctrl_lst.get('int_time', 6.283185307179586476925286766559005768e+00)
        elif ctrl_sampling['algorithm'] == sampling_algo_t.Metropolis:
            pass
        elif ctrl_sampling['algorithm'] == sampling_algo_t.Fixed_param:
            pass

    elif args['method'] == stan_args_method_t.OPTIM:
        args['ctrl'] = args.get('ctrl', dict(optim=dict()))
        args['ctrl']['optim']['iter'] = iter = args.get('iter', 2000)
        algorithm = args.get('algorithm', 'LBFGS')
        if algorithm == "BFGS":
            args['ctrl']['optim']['algorithm'] = optim_algo_t.BFGS
        elif algorithm == "Newton":
            args['ctrl']['optim']['algorithm'] = optim_algo_t.Newton
        elif algorithm == "LBFGS":
            args['ctrl']['optim']['algorithm'] = optim_algo_t.LBFGS
        else:
            msg = "Invalid value for parameter algorithm (found {}; " \
                  "require (L)BFGS or Newton).".format(algorithm)
            raise ValueError(msg)
        refresh = args['ctrl']['optim']['iter'] // 100
        args['ctrl']['optim']['refresh'] = args.get('refresh', refresh)
        if args['ctrl']['optim']['refresh'] < 1:
            args['ctrl']['optim']['refresh'] = 1
        args['ctrl']['optim']['init_alpha'] = args.get("init_alpha", 0.001)
        args['ctrl']['optim']['tol_obj'] = args.get("tol_obj", 1e-12)
        args['ctrl']['optim']['tol_grad'] = args.get("tol_grad", 1e-8)
        args['ctrl']['optim']['tol_param'] = args.get("tol_param", 1e-8)
        args['ctrl']['optim']['tol_rel_obj'] = args.get("tol_rel_obj", 1e4)
        args['ctrl']['optim']['tol_rel_grad'] = args.get("tol_rel_grad", 1e7)
        args['ctrl']['optim']['save_iterations'] = args.get("save_iterations", True)
        args['ctrl']['optim']['history_size'] = args.get("history_size", 5)
    elif args['method'] == stan_args_method_t.TEST_GRADIENT:
        args['ctrl'] = args.get('ctrl', dict(test_grad=dict()))
        args['ctrl']['test_grad']['epsilon'] = args.get("epsilon", 1e-6)
        args['ctrl']['test_grad']['error'] = args.get("error", 1e-6)

    init = args.get('init', "random")
    if isinstance(init, string_types):
        args['init'] = init.encode('ascii')
    elif isinstance(init, dict):
        args['init'] = "user".encode('ascii')
        # while the name is 'init_list', it is a dict; the name comes from rstan,
        # where list elements can have names
        args['init_list'] = init
    else:
        args['init'] = "random".encode('ascii')

    args['init_radius'] = args.get('init_r', 2.0)
    if (args['init_radius'] <= 0):
        args['init'] = b"0"

    # 0 initialization requires init_radius = 0
    if (args['init'] == b"0" or args['init'] == 0):
        args['init_radius'] = 0.0

    args['enable_random_init'] = args.get('enable_random_init', True)
    # RStan calls validate_args() here
    return args


def _check_seed(seed):
    """If possible, convert `seed` into a valid form for Stan (an integer
    between 0 and MAX_UINT, inclusive). If not possible, use a random seed
    instead and raise a warning if `seed` was not provided as `None`.
    """
    if isinstance(seed, (Number, string_types)):
        try:
            seed = int(seed)
        except ValueError:
            logger.warning("`seed` must be castable to an integer")
            seed = None
        else:
            if seed < 0:
                logger.warning("`seed` may not be negative")
                seed = None
            elif seed > MAX_UINT:
                raise ValueError('`seed` is too large; max is {}'.format(MAX_UINT))
    elif isinstance(seed, np.random.RandomState):
        seed = seed.randint(0, MAX_UINT)
    elif seed is not None:
        logger.warning('`seed` has unexpected type')
        seed = None

    if seed is None:
        seed = random.randint(0, MAX_UINT)

    return seed


def _organize_inits(inits, pars, dims):
    """Obtain a list of initial values for each chain.

    The parameter 'lp__' will be removed from the chains.

    Parameters
    ----------
    inits : list
        list of initial values for each chain.
    pars : list of str
    dims : list of list of int
        from (via cython conversion) vector[vector[uint]] dims

    Returns
    -------
    inits : list of dict

    """
    try:
        idx_of_lp = pars.index('lp__')
        del pars[idx_of_lp]
        del dims[idx_of_lp]
    except ValueError:
        pass
    starts = _calc_starts(dims)
    return [_par_vector2dict(init, pars, dims, starts) for init in inits]


def _calc_starts(dims):
    """Calculate starting indexes

    Parameters
    ----------
    dims : list of list of int
        from (via cython conversion) vector[vector[uint]] dims

    Examples
    --------
    >>> _calc_starts([[8, 2], [5], [6, 2]])
    [0, 16, 21]

    """
    # NB: Python uses 0-indexing; R uses 1-indexing.
    l = len(dims)
    s = [np.prod(d) for d in dims]
    starts = np.cumsum([0] + s)[0:l].tolist()
    # coerce things into ints before returning
    return [int(i) for i in starts]


def _par_vector2dict(v, pars, dims, starts=None):
    """Turn a vector of samples into an OrderedDict according to param dims.

    Parameters
    ----------
    y : list of int or float
    pars : list of str
        parameter names
    dims : list of list of int
        list of dimensions of parameters

    Returns
    -------
    d : dict

    Examples
    --------
    >>> v = list(range(31))
    >>> dims = [[5], [5, 5], []]
    >>> pars = ['mu', 'Phi', 'eta']
    >>> _par_vector2dict(v, pars, dims)  # doctest: +ELLIPSIS
    OrderedDict([('mu', array([0, 1, 2, 3, 4])), ('Phi', array([[ 5, ...

    """
    if starts is None:
        starts = _calc_starts(dims)
    d = OrderedDict()
    for i in range(len(pars)):
        l = int(np.prod(dims[i]))
        start = starts[i]
        end = start + l
        y = np.asarray(v[start:end])
        if len(dims[i]) > 1:
            y = y.reshape(dims[i], order='F')  # 'F' = Fortran, column-major
        d[pars[i]] = y.squeeze() if y.shape == (1,) else y
    return d


def _check_pars(allpars, pars):
    if len(pars) == 0:
        raise ValueError("No parameter specified (`pars` is empty).")
    for par in pars:
        if par not in allpars:
            raise ValueError("No parameter {}".format(par))


def _pars_total_indexes(names, dims, fnames, pars):
    """Obtain all the indexes for parameters `pars` in the sequence of names.

    `names` references variables that are in column-major order

    Parameters
    ----------
    names : sequence of str
        All the parameter names.
    dim : sequence of list of int
        Dimensions, in same order as `names`.
    fnames : sequence of str
        All the scalar parameter names
    pars : sequence of str
        The parameters of interest. It is assumed all elements in `pars` are in
        `names`.

    Returns
    -------
    indexes : OrderedDict of list of int
        Dictionary uses parameter names as keys. Indexes are column-major order.
        For each parameter there is also a key `par`+'_rowmajor' that stores the
        row-major indexing.

    Note
    ----
    Inside each parameter (vector or array), the sequence uses column-major
    ordering. For example, if we have parameters alpha and beta, having
    dimensions [2, 2] and [2, 3] respectively, the whole parameter sequence
    is alpha[0,0], alpha[1,0], alpha[0, 1], alpha[1, 1], beta[0, 0],
    beta[1, 0], beta[0, 1], beta[1, 1], beta[0, 2], beta[1, 2]. In short,
    like R matrix(..., bycol=TRUE).

    Example
    -------
    >>> pars_oi = ['mu', 'tau', 'eta', 'theta', 'lp__']
    >>> dims_oi = [[], [], [8], [8], []]
    >>> fnames_oi = ['mu', 'tau', 'eta[1]', 'eta[2]', 'eta[3]', 'eta[4]',
    ... 'eta[5]', 'eta[6]', 'eta[7]', 'eta[8]', 'theta[1]', 'theta[2]',
    ... 'theta[3]', 'theta[4]', 'theta[5]', 'theta[6]', 'theta[7]',
    ... 'theta[8]', 'lp__']
    >>> pars = ['mu', 'tau', 'eta', 'theta', 'lp__']
    >>> _pars_total_indexes(pars_oi, dims_oi, fnames_oi, pars)
    ... # doctest: +ELLIPSIS
    OrderedDict([('mu', (0,)), ('tau', (1,)), ('eta', (2, 3, ...

    """
    starts = _calc_starts(dims)

    def par_total_indexes(par):
        # if `par` is a scalar, it will match one of `fnames`
        if par in fnames:
            p = fnames.index(par)
            idx = tuple([p])
            return OrderedDict([(par, idx), (par+'_rowmajor', idx)])
        else:
            p = names.index(par)
            idx = starts[p] + np.arange(np.prod(dims[p]))
            idx_rowmajor = starts[p] + _idx_col2rowm(dims[p])
        return OrderedDict([(par, tuple(idx)), (par+'_rowmajor', tuple(idx_rowmajor))])

    indexes = OrderedDict()
    for par in pars:
        indexes.update(par_total_indexes(par))
    return indexes


def _idx_col2rowm(d):
    """Generate indexes to change from col-major to row-major ordering"""
    if 0 == len(d):
        return 1
    if 1 == len(d):
        return np.arange(d[0])
    # order='F' indicates column-major ordering
    idx = np.array(np.arange(np.prod(d))).reshape(d, order='F').T
    return idx.flatten(order='F')


def _get_kept_samples(n, sim):
    """Get samples to be kept from the chain(s) for `n`th parameter.

    Samples from different chains are merged.

    Parameters
    ----------
    n : int
    sim : dict
        A dictionary tied to a StanFit4Model instance.

    Returns
    -------
    samples : array
        Samples being kept, permuted and in column-major order.

    """
    return pystan._misc.get_kept_samples(n, sim)


def _get_samples(n, sim, inc_warmup=True):
    # NOTE: this is in stanfit-class.R in RStan (rather than misc.R)
    """Get chains for `n`th parameter.

    Parameters
    ----------
    n : int
    sim : dict
        A dictionary tied to a StanFit4Model instance.

    Returns
    -------
    chains : list of array
        Each chain is an element in the list.

    """
    return pystan._misc.get_samples(n, sim, inc_warmup)


def _redirect_stderr():
    """Redirect stderr for subprocesses to /dev/null

    Silences copious compilation messages.

    Returns
    -------
    orig_stderr : file descriptor
        Copy of original stderr file descriptor
    """
    sys.stderr.flush()
    stderr_fileno = sys.stderr.fileno()
    orig_stderr = os.dup(stderr_fileno)
    devnull = os.open(os.devnull, os.O_WRONLY)
    os.dup2(devnull, stderr_fileno)
    os.close(devnull)
    return orig_stderr


def _has_fileno(stream):
    """Returns whether the stream object seems to have a working fileno()

    Tells whether _redirect_stderr is likely to work.

    Parameters
    ----------
    stream : IO stream object

    Returns
    -------
    has_fileno : bool
        True if stream.fileno() exists and doesn't raise OSError or
        UnsupportedOperation
    """
    try:
        stream.fileno()
    except (AttributeError, OSError, IOError, io.UnsupportedOperation):
        return False
    return True


def _append_id(file, id, suffix='.csv'):
    fname = os.path.basename(file)
    fpath = os.path.dirname(file)
    fname2 = re.sub(r'\.csv\s*$', '_{}.csv'.format(id), fname)
    if fname2 == fname:
        fname2 = '{}_{}.csv'.format(fname, id)
    return os.path.join(fpath, fname2)


def _writable_sample_file(file, warn=True, wfun=None):
    """Check to see if file is writable, if not use temporary file"""
    if wfun is None:
        wfun = lambda x, y: '"{}" is not writable; use "{}" instead'.format(x, y)
    dir = os.path.dirname(file)
    dir = os.getcwd() if dir == '' else dir
    if os.access(dir, os.W_OK):
        return file
    else:
        dir2 = tempfile.mkdtemp()
        if warn:
            logger.warning(wfun(dir, dir2))
        return os.path.join(dir2, os.path.basename(file))


def is_legal_stan_vname(name):
    stan_kw1 = ('for', 'in', 'while', 'repeat', 'until', 'if', 'then', 'else',
                'true', 'false')
    stan_kw2 = ('int', 'real', 'vector', 'simplex', 'ordered', 'positive_ordered',
                'row_vector', 'matrix', 'corr_matrix', 'cov_matrix', 'lower', 'upper')
    stan_kw3 = ('model', 'data', 'parameters', 'quantities', 'transformed', 'generated')
    cpp_kw = ("alignas", "alignof", "and", "and_eq", "asm", "auto", "bitand", "bitor", "bool",
              "break", "case", "catch", "char", "char16_t", "char32_t", "class", "compl",
              "const", "constexpr", "const_cast", "continue", "decltype", "default", "delete",
              "do", "double", "dynamic_cast", "else", "enum", "explicit", "export", "extern",
              "false", "float", "for", "friend", "goto", "if", "inline", "int", "long", "mutable",
              "namespace", "new", "noexcept", "not", "not_eq", "nullptr", "operator", "or", "or_eq",
              "private", "protected", "public", "register", "reinterpret_cast", "return",
              "short", "signed", "sizeof", "static", "static_assert", "static_cast", "struct",
              "switch", "template", "this", "thread_local", "throw", "true", "try", "typedef",
              "typeid", "typename", "union", "unsigned", "using", "virtual", "void", "volatile",
              "wchar_t", "while", "xor", "xor_eq")
    illegal = stan_kw1 + stan_kw2 + stan_kw3 + cpp_kw
    if re.findall(r'(\.|^[0-9]|__$)', name):
        return False
    return not name in illegal


def _dict_to_rdump(data):
    parts = []
    for name, value in data.items():
        if isinstance(value, (Sequence, Number, np.number, np.ndarray, int, bool, float)) \
           and not isinstance(value, string_types):
            value = np.asarray(value)
        else:
            raise ValueError("Variable {} is not a number and cannot be dumped.".format(name))

        if value.dtype == np.bool:
            value = value.astype(int)

        if value.ndim == 0:
            s = '{} <- {}\n'.format(name, str(value))
        elif value.ndim == 1:
            s = '{} <-\nc({})\n'.format(name, ', '.join(str(v) for v in value))
        elif value.ndim > 1:
            tmpl = '{} <-\nstructure(c({}), .Dim = c({}))\n'
            # transpose value as R uses column-major
            # 'F' = Fortran, column-major
            s = tmpl.format(name,
                            ', '.join(str(v) for v in value.flatten(order='F')),
                            ', '.join(str(v) for v in value.shape))
        parts.append(s)
    return ''.join(parts)


def stan_rdump(data, filename):
    """
    Dump a dictionary with model data into a file using the R dump format that
    Stan supports.

    Parameters
    ----------
    data : dict
    filename : str

    """
    for name in data:
        if not is_legal_stan_vname(name):
            raise ValueError("Variable name {} is not allowed in Stan".format(name))
    with open(filename, 'w') as f:
        f.write(_dict_to_rdump(data))


def _rdump_value_to_numpy(s):
    """
    Convert a R dump formatted value to Numpy equivalent

    For example, "c(1, 2)" becomes ``array([1, 2])``

    Only supports a few R data structures. Will not work with European decimal format.
    """
    if "structure" in s:
        vector_str, shape_str = re.findall(r'c\([^\)]+\)', s)
        shape = [int(d) for d in shape_str[2:-1].split(',')]
        if '.' in vector_str:
            arr = np.array([float(v) for v in vector_str[2:-1].split(',')])
        else:
            arr = np.array([int(v) for v in vector_str[2:-1].split(',')])
        # 'F' = Fortran, column-major
        arr = arr.reshape(shape, order='F')
    elif "c(" in s:
        if '.' in s:
            arr = np.array([float(v) for v in s[2:-1].split(',')], order='F')
        else:
            arr = np.array([int(v) for v in s[2:-1].split(',')], order='F')
    else:
        arr = np.array(float(s) if '.' in s else int(s))
    return arr


def _remove_empty_pars(pars, pars_oi, dims_oi):
    """
    Remove parameters that are actually empty. For example, the parameter
    y would be removed with the following model code:

        transformed data { int n; n <- 0; }
        parameters { real y[n]; }

    Parameters
    ----------
    pars: iterable of str
    pars_oi: list of str
    dims_oi: list of list of int

    Returns
    -------
    pars_trimmed: list of str
    """
    pars = list(pars)
    for par, dim in zip(pars_oi, dims_oi):
        if par in pars and np.prod(dim) == 0:
            del pars[pars.index(par)]
    return pars


def read_rdump(filename):
    """
    Read data formatted using the R dump format

    Parameters
    ----------
    filename: str

    Returns
    -------
    data : OrderedDict
    """
    contents = open(filename).read().strip()
    names = [name.strip() for name in re.findall(r'^(\w+) <-', contents, re.MULTILINE)]
    values = [value.strip() for value in re.split('\w+ +<-', contents) if value]
    if len(values) != len(names):
        raise ValueError("Unable to read file. Unable to pair variable name with value.")
    d = OrderedDict()
    for name, value in zip(names, values):
        d[name.strip()] = _rdump_value_to_numpy(value.strip())
    return d

def to_dataframe(fit, pars=None, permuted=False, dtypes=None, inc_warmup=False, diagnostics=True, header=True):
    """Extract samples as a pandas dataframe for different parameters.

    Parameters
    ----------
    pars : {str, sequence of str}
        parameter (or quantile) name(s).
    permuted : bool
        If True, returned samples are permuted.
        If inc_warmup is True, warmup samples have negative order.
    dtypes : dict
        datatype of parameter(s).
        If nothing is passed, float will be used for all parameters.
    inc_warmup : bool
        If True, warmup samples are kept; otherwise they are
        discarded.
    diagnostics : bool
        If True, include hmc diagnostics in dataframe.
    header : bool
       If True, include header columns.

    Returns
    -------
    df : pandas dataframe
        Returned dataframe contains: [header_df]|[draws_df]|[diagnostics_df],
        where all groups are optional.
        To exclude draws_df use `pars=[]`.

    """
    try:
        import pandas as pd
    except ImportError:
        raise ImportError("Pandas module not found. You can install pandas with: pip install pandas")

    fit._verify_has_samples()
    pars_original = pars
    if pars is None:
        pars = fit.sim['pars_oi']
    elif isinstance(pars, string_types):
        pars = [pars]
    if pars:
        pars = pystan.misc._remove_empty_pars(pars, fit.sim['pars_oi'], fit.sim['dims_oi'])
        allpars = fit.sim['pars_oi'] + fit.sim['fnames_oi']
        _check_pars(allpars, pars)

    if dtypes is None:
        dtypes = {}

    n_kept = [s if inc_warmup else s-w for s, w in zip(fit.sim['n_save'], fit.sim['warmup2'])]
    chains = len(fit.sim['samples'])

    diagnostic_type = {'divergent__':int,
                       'energy__':float,
                       'treedepth__':int,
                       'accept_stat__':float,
                       'stepsize__':float,
                       'n_leapfrog__':int}

    header_dict = OrderedDict()
    if header:
        idx = np.concatenate([np.full(n_kept[chain], chain, dtype=int) for chain in range(chains)])
        warmup = [np.zeros(n_kept[chain], dtype=np.int64) for chain in range(chains)]

        if inc_warmup:
            draw = []
            for chain, w in zip(range(chains), fit.sim['warmup2']):
                warmup[chain][:w] = 1
                draw.append(np.arange(n_kept[chain], dtype=np.int64) - w)
            draw = np.concatenate(draw)
        else:
            draw = np.concatenate([np.arange(n_kept[chain], dtype=np.int64) for chain in range(chains)])
        warmup = np.concatenate(warmup)

        header_dict = OrderedDict(zip(['chain', 'draw', 'warmup'], [idx, draw, warmup]))

    if permuted:
        if inc_warmup:
            chain_permutation = []
            chain_permutation_order = []
            permutation = []
            permutation_order = []
            for chain, p, w in zip(range(chains), fit.sim['permutation'], fit.sim['warmup2']):
                chain_permutation.append(list(range(-w, 0)) + p)
                chain_permutation_order.append(list(range(-w, 0)) + list(np.argsort(p)))
                permutation.append(sum(n_kept[:chain])+chain_permutation[-1]+w)
                permutation_order.append(sum(n_kept[:chain])+chain_permutation_order[-1]+w)
            chain_permutation = np.concatenate(chain_permutation)
            chain_permutation_order = np.concatenate(chain_permutation_order)
            permutation = np.concatenate(permutation)
            permutation_order = np.concatenate(permutation_order)

        else:
            chain_permutation = np.concatenate(fit.sim['permutation'])
            chain_permutation_order = np.concatenate([np.argsort(item) for item in fit.sim['permutation']])
            permutation = np.concatenate([sum(n_kept[:chain])+p for chain, p in enumerate(fit.sim['permutation'])])
            permutation_order = np.argsort(permutation)

        header_dict["permutation"] = permutation
        header_dict["chain_permutation"] = chain_permutation
        header_dict["permutation_order"] = permutation_order
        header_dict["chain_permutation_order"] = chain_permutation_order

    if header:
        header_df = pd.DataFrame.from_dict(header_dict)
    else:
        if permuted:
            header_df = pd.DataFrame.from_dict({"permutation_order" : header_dict["permutation_order"]})
        else:
            header_df = pd.DataFrame()

    fnames_set = set(fit.sim['fnames_oi'])
    pars_set = set(pars)
    if pars_original is None or fnames_set == pars_set:
        dfs = [pd.DataFrame.from_dict(pyholder.chains).iloc[-n:] for pyholder, n in zip(fit.sim['samples'], n_kept)]
        df = pd.concat(dfs, axis=0, sort=False, ignore_index=True)
        if dtypes:
            if not fnames_set.issuperset(pars_set):
                par_keys = OrderedDict([(par, []) for par in fit.sim['pars_oi']])
                for key in fit.sim['fnames_oi']:
                    par = key.split("[")
                    par = par[0]
                    par_keys[par].append(key)

            for par, dtype in dtypes.items():
                if isinstance(dtype, (float, np.float64)):
                    continue
                for key in par_keys.get(par, [par]):
                    df.loc[:, key] = df.loc[:, key].astype(dtype)

    elif pars:
        par_keys = dict()
        if not fnames_set.issuperset(pars_set):
            par_keys = OrderedDict([(par, []) for par in fit.sim['pars_oi']])
            for key in fit.sim['fnames_oi']:
                par = key.split("[")
                par = par[0]
                par_keys[par].append(key)

        columns = []
        for par in pars:
            columns.extend(par_keys.get(par, [par]))
        columns = list(np.unique(columns))

        df = pd.DataFrame(index=np.arange(sum(n_kept)), columns=columns, dtype=float)
        for key in columns:
            key_values = []
            for chain, (pyholder, n) in enumerate(zip(fit.sim['samples'], n_kept)):
                key_values.append(pyholder.chains[key][-n:])
            df.loc[:, key] = np.concatenate(key_values)

        for par, dtype in dtypes.items():
            if isinstance(dtype, (float, np.float64)):
                continue
            for key in par_keys.get(par, [par]):
                df.loc[:, key] = df.loc[:, key].astype(dtype)
    else:
        df = pd.DataFrame()

    if diagnostics:
        diagnostics_dfs = []
        for idx, (pyholder, permutation, n) in enumerate(zip(fit.sim['samples'], fit.sim['permutation'], n_kept), 1):
            diagnostics_df = pd.DataFrame(pyholder['sampler_params'], index=pyholder['sampler_param_names']).T
            diagnostics_df = diagnostics_df.iloc[-n:, :]
            for key, dtype in diagnostic_type.items():
                if key in diagnostics_df:
                    diagnostics_df.loc[:, key] = diagnostics_df.loc[:, key].astype(dtype)
            diagnostics_dfs.append(diagnostics_df)
        if diagnostics_dfs:
            diagnostics_df = pd.concat(diagnostics_dfs, axis=0, sort=False, ignore_index=True)
        else:
            diagnostics_df = pd.DataFrame()
    else:
        diagnostics_df = pd.DataFrame()

    df = pd.concat((header_df, df, diagnostics_df), axis=1, sort=False)
    if permuted:
        df.sort_values(by='permutation_order', inplace=True)
        if not header:
            df.drop(columns='permutation_order', inplace=True)
    return df

def get_stepsize(fit):
    """Parse stepsize from fit object

    Parameters
    ----------
    fit : StanFit4Model

    Returns
    -------
    list
        Returns an empty list if step sizes
        are not found in ``fit.get_adaptation_info``.
    """
    fit._verify_has_samples()
    stepsizes = []
    for adaptation_info in fit.get_adaptation_info():
        for line in adaptation_info.splitlines():
            if "Step size" in line:
                stepsizes.append(float(line.split("=")[1].strip()))
                break
    return stepsizes

def get_inv_metric(fit, as_dict=False):
    """Parse inverse metric from the fit object

    Parameters
    ----------
    fit : StanFit4Model
    as_dict : bool, optional

    Returns
    -------
    list or dict
        Returns an empty list if inverse metric
        is not found in ``fit.get_adaptation_info()``.
        If `as_dict` returns a dictionary which can be used with
        `.sampling` method.
    """
    fit._verify_has_samples()
    inv_metrics = []
    if not (("ctrl" in fit.stan_args[0]) and ("sampling" in fit.stan_args[0]["ctrl"])):
        return inv_metrics
    metric = [args["ctrl"]["sampling"]["metric"].name for args in fit.stan_args]
    for adaptation_info, metric_name in zip(fit.get_adaptation_info(), metric):
        iter_adaptation_info = iter(adaptation_info.splitlines())
        inv_metric_list = []
        for line in iter_adaptation_info:
            if any(value in line for value in ["Step size", "Adaptation"]):
                continue
            elif "inverse mass matrix" in line:
                for line in iter_adaptation_info:
                    stripped_set = set(line.replace("# ", "").replace(" ", "").replace(",", ""))
                    if stripped_set.issubset(set(".-1234567890e")):
                        inv_metric = np.array(list(map(float, line.replace("# ", "").strip().split(","))))
                        if metric_name == "DENSE_E":
                            inv_metric = np.atleast_2d(inv_metric)
                        inv_metric_list.append(inv_metric)
                    else:
                        break
        inv_metrics.append(np.concatenate(inv_metric_list))
    return inv_metrics if not as_dict else dict(enumerate(inv_metrics))

def get_last_position(fit, warmup=False):
    """Parse last position from fit object

    Parameters
    ----------
    fit : StanFit4Model
    warmup : bool
        If True, returns the last warmup position, when warmup has been done.
        Otherwise function returns the first sample position.

    Returns
    -------
    list
        list contains a dictionary of last draw from each chain.
    """
    fit._verify_has_samples()
    positions = []
    extracted = fit.extract(permuted=False, pars=fit.model_pars, inc_warmup=warmup)

    draw_location = -1
    if warmup:
        draw_location += max(1, fit.sim["warmup"])

    chains = fit.sim["chains"]
    for i in range(chains):
        extract_pos = {key : values[draw_location, i] for key, values in extracted.items()}
        positions.append(extract_pos)
    return positions

def add_libtbb_path():
    """Add libtbb to PATH on Windows."""
<<<<<<< HEAD
    if True: #platform.system() == 'Windows':
=======
    if True: # platform.system() == 'Windows':
>>>>>>> 93a28736
        # Add tbb to the $PATH on Windows
        libtbb = os.getenv('STAN_TBB')
        if libtbb is None:
            libtbb = os.path.abspath(os.path.join(
                os.path.dirname(__file__), 'stan', 'lib', 'stan_math', 'lib', 'tbb'
            ))
        os.environ['PATH'] = ';'.join(
            list(
                OrderedDict.fromkeys(
                    [libtbb] + os.getenv('PATH', '').split(';')
                )
            )
        )<|MERGE_RESOLUTION|>--- conflicted
+++ resolved
@@ -1476,11 +1476,7 @@
 
 def add_libtbb_path():
     """Add libtbb to PATH on Windows."""
-<<<<<<< HEAD
-    if True: #platform.system() == 'Windows':
-=======
     if True: # platform.system() == 'Windows':
->>>>>>> 93a28736
         # Add tbb to the $PATH on Windows
         libtbb = os.getenv('STAN_TBB')
         if libtbb is None:
