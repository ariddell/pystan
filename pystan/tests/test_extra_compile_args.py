import distutils.errors
import sys
import os
import unittest

import pystan
from pystan._compat import PY2


class TestExtraCompileArgs(unittest.TestCase):

    def test_extra_compile_args(self):
        extra_compile_args = [
            '-O3',
            '-ftemplate-depth-1024',
            '-Wno-unused-function',
            '-Wno-uninitialized',
        ]
        model_code = 'parameters {real y;} model {y ~ normal(0,1);}'
        model = pystan.StanModel(model_code=model_code, model_name="normal1",
                                 extra_compile_args=extra_compile_args)
        fit = model.sampling()
        extr = fit.extract()
        y_last, log_prob_last = extr['y'][-1], extr['lp__'][-1]
        self.assertEqual(fit.log_prob(y_last), log_prob_last)

    def test_extra_compile_args_failure(self):
        extra_compile_args = ['-non-existent-option']
        if sys.platform.startswith("win"):
            return
        model_code = 'parameters {real y;} model {y ~ normal(0,1);}'
        assertRaisesRegex = self.assertRaisesRegexp if PY2 else self.assertRaisesRegex
        with assertRaisesRegex(distutils.errors.CompileError, 'failed with exit status'):
            pystan.StanModel(model_code=model_code, model_name="normal1",
                             extra_compile_args=extra_compile_args)

    def test_threading_support(self):
<<<<<<< HEAD
        # Dont test with Windows with MinGW-w64 (GCC)
        if sys.platform.startswith("win"):
            return
=======
>>>>>>> 50f491cb
        # Set up environmental variable
        os.environ['STAN_NUM_THREADS'] = "2"
        stan_code = """
        functions {
          vector bl_glm(vector mu_sigma, vector beta,
                        real[] x, int[] y) {
            vector[2] mu = mu_sigma[1:2];
            vector[2] sigma = mu_sigma[3:4];
            real lp = normal_lpdf(beta | mu, sigma);
            real ll = bernoulli_logit_lpmf(y | beta[1] + beta[2] * to_vector(x));
            return [lp + ll]';
          }
        }
        data {
          int<lower = 0> K;
          int<lower = 0> N;
          vector[N] x;
          int<lower = 0, upper = 1> y[N];
        }
        transformed data {
          int<lower = 0> J = N / K;
          real x_r[K, J];
          int<lower = 0, upper = 1> x_i[K, J];
          {
            int pos = 1;
            for (k in 1:K) {
              int end = pos + J - 1;
              x_r[k] = to_array_1d(x[pos:end]);
              x_i[k] = y[pos:end];
              pos += J;
            }
          }
        }
        parameters {
          vector[2] beta[K];
          vector[2] mu;
          vector<lower=0>[2] sigma;
        }
        model {
          mu ~ normal(0, 2);
          sigma ~ normal(0, 2);
          target += sum(map_rect(bl_glm, append_row(mu, sigma),
                                 beta, x_r, x_i));
        }
        """
        stan_data = dict(
            K = 4,
            N = 12,
            x = [1.204, -0.573, -1.35, -1.157,
                 -1.29, 0.515, 1.496, 0.918,
                 0.517, 1.092, -0.485, -2.157],
            y = [1, 1, 0, 0, 1, 1, 0, 0, 0, 1, 1, 1]
        )
<<<<<<< HEAD
        stan_model = pystan.StanModel(
            model_code=stan_code,
            extra_compile_args=extra_compile_args
        )
=======
        stan_model = pystan.StanModel(model_code=stan_code)
>>>>>>> 50f491cb
        for i in range(10):
            try:
                fit = stan_model.sampling(data=stan_data, chains=2, iter=200, n_jobs=1)
                self.assertIsNotNone(fit)
                fit2 = stan_model.sampling(data=stan_data, chains=2, iter=200, n_jobs=2)
                self.assertIsNotNone(fit2)
                draw = fit.extract(pars=fit.model_pars+['lp__'], permuted=False)
                lp = {key : values[-1, 0] for key, values in draw.items() if key == 'lp__'}['lp__']
                draw = {key : values[-1, 0] for key, values in draw.items() if key != 'lp__'}
                draw = fit.unconstrain_pars(draw)
                self.assertEqual(fit.log_prob(draw), lp)
                draw2 = fit2.extract(pars=fit2.model_pars+['lp__'], permuted=False)
                lp2 = {key : values[-1, 0] for key, values in draw2.items() if key == 'lp__'}['lp__']
                draw2 = {key : values[-1, 0] for key, values in draw2.items() if key != 'lp__'}
                draw2 = fit2.unconstrain_pars(draw2)
                self.assertEqual(fit2.log_prob(draw2), lp2)
                break
            except AssertionError:
                if i < 9:
                    continue
                else:
                    raise<|MERGE_RESOLUTION|>--- conflicted
+++ resolved
@@ -35,12 +35,6 @@
                              extra_compile_args=extra_compile_args)
 
     def test_threading_support(self):
-<<<<<<< HEAD
-        # Dont test with Windows with MinGW-w64 (GCC)
-        if sys.platform.startswith("win"):
-            return
-=======
->>>>>>> 50f491cb
         # Set up environmental variable
         os.environ['STAN_NUM_THREADS'] = "2"
         stan_code = """
@@ -94,14 +88,7 @@
                  0.517, 1.092, -0.485, -2.157],
             y = [1, 1, 0, 0, 1, 1, 0, 0, 0, 1, 1, 1]
         )
-<<<<<<< HEAD
-        stan_model = pystan.StanModel(
-            model_code=stan_code,
-            extra_compile_args=extra_compile_args
-        )
-=======
         stan_model = pystan.StanModel(model_code=stan_code)
->>>>>>> 50f491cb
         for i in range(10):
             try:
                 fit = stan_model.sampling(data=stan_data, chains=2, iter=200, n_jobs=1)
