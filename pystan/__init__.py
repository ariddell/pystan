#-----------------------------------------------------------------------------
# Copyright (c) 2013-2015 PyStan developers
#
# This file is licensed under Version 3.0 of the GNU General Public
# License. See LICENSE for a text of the license.
#-----------------------------------------------------------------------------
import logging

from pystan.api import stanc, stan
from pystan.misc import read_rdump, stan_rdump, stansummary
from pystan.diagnostics import check_hmc_diagnostics
from pystan.model import StanModel
from pystan.lookup import lookup

logger = logging.getLogger('pystan')
logger.addHandler(logging.NullHandler())
if len(logger.handlers) == 1:
    logging.basicConfig(level=logging.INFO)

# following PEP 386
# See also https://docs.openstack.org/pbr/latest/user/semver.html
<<<<<<< HEAD
__version__ = '2.19.1.1'
=======
__version__ = '2.22.1.0dev'
>>>>>>> 50f491cb
<|MERGE_RESOLUTION|>--- conflicted
+++ resolved
@@ -19,8 +19,4 @@
 
 # following PEP 386
 # See also https://docs.openstack.org/pbr/latest/user/semver.html
-<<<<<<< HEAD
-__version__ = '2.19.1.1'
-=======
-__version__ = '2.22.1.0dev'
->>>>>>> 50f491cb
+__version__ = '2.22.1.0dev'