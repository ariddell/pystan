#!/usr/bin/env python

#-----------------------------------------------------------------------------
# Copyright (c) 2013-2015, PyStan developers
#
# This file is licensed under Version 3.0 of the GNU General Public
# License. See LICENSE for a text of the license.
#-----------------------------------------------------------------------------

#-----------------------------------------------------------------------------
# This file is part of PyStan.
#
# PyStan is free software: you can redistribute it and/or modify it
# under the terms of the GNU General Public License version 3 as
# published by the Free Software Foundation.
#
# PyStan is distributed in the hope that it will be useful, but
# WITHOUT ANY WARRANTY; without even the implied warranty of
# MERCHANTABILITY or FITNESS FOR A PARTICULAR PURPOSE.  See the GNU
# General Public License for more details.
#
# You should have received a copy of the GNU General Public License
# along with PyStan.  If not, see <http://www.gnu.org/licenses/>.
#-----------------------------------------------------------------------------
import ast
import codecs
import os
import platform
import shutil
import subprocess
import sys

LONG_DESCRIPTION = codecs.open('README.rst', encoding='utf-8').read()
NAME         = 'pystan'
DESCRIPTION  = 'Python interface to Stan, a package for Bayesian inference'
AUTHOR       = 'PyStan Developers'
AUTHOR_EMAIL = 'stan-users@googlegroups.com'
URL          = 'https://github.com/stan-dev/pystan'
LICENSE      = 'GPLv3'
CLASSIFIERS = [
    'Programming Language :: Python',
    'Programming Language :: Python :: 2',
    'Programming Language :: Python :: 3',
    'Programming Language :: Cython',
    'Development Status :: 4 - Beta',
    'Environment :: Console',
    'Operating System :: OS Independent',
    'Intended Audience :: Developers',
    'Intended Audience :: Science/Research',
    'License :: OSI Approved :: GNU General Public License v3 (GPLv3)',
    'Topic :: Scientific/Engineering',
    'Topic :: Scientific/Engineering :: Information Analysis'
]


# VersionFinder from from django-compressor
class VersionFinder(ast.NodeVisitor):
    def __init__(self):
        self.version = None

    def visit_Assign(self, node):
        if node.targets[0].id == '__version__':
            self.version = node.value.s


def read(*parts):
    filename = os.path.join(os.path.dirname(__file__), *parts)
    with codecs.open(filename, encoding='utf-8') as fp:
        return fp.read()


def find_version(*parts):
    finder = VersionFinder()
    finder.visit(ast.parse(read(*parts)))
    return finder.version

###############################################################################

def build_tbb():
    """Build tbb."""
    stan_math_lib = os.path.abspath(os.path.join(os.path.dirname(__file__), 'pystan', 'stan', 'lib', 'stan_math', 'lib'))

    make = 'make' if platform.system() != 'Windows' else 'mingw32-make'
    cmd = [make]

    tbb_root = os.path.join(stan_math_lib, 'tbb_2019_U8').replace("\\", "/")

    cmd.extend(['-C', tbb_root])
    cmd.append('tbb_build_dir={}'.format(stan_math_lib))
    cmd.append('tbb_build_prefix=tbb')
    cmd.append('tbb_root={}'.format(tbb_root))

    cmd.append('stdver=c++14')

    cmd.append('compiler=gcc')

    cwd = os.path.abspath(os.path.dirname(__file__))

    subprocess.check_call(cmd, cwd=cwd)

    tbb_debug = os.path.join(stan_math_lib, "tbb_debug")
    tbb_release = os.path.join(stan_math_lib, "tbb_release")
    tbb_dir = os.path.join(stan_math_lib, "tbb")

    if not os.path.exists(tbb_dir):
        os.makedirs(tbb_dir)

    if os.path.exists(tbb_debug):
        shutil.rmtree(tbb_debug)

    shutil.move(os.path.join(tbb_root, 'include'), tbb_dir)
    shutil.rmtree(tbb_root)

    for name in os.listdir(tbb_release):
        srcname = os.path.join(tbb_release, name)
        dstname = os.path.join(tbb_dir, name)
        shutil.move(srcname, dstname)

    if os.path.exists(tbb_release):
        shutil.rmtree(tbb_release)


###############################################################################
# Optional setuptools features
# We need to import setuptools early, if we want setuptools features,
# as it monkey-patches the 'setup' function

# For some commands, use setuptools
if len(set(('develop', 'release', 'bdist_egg', 'bdist_rpm',
           'bdist_wininst', 'install_egg_info', 'build_sphinx',
           'egg_info', 'easy_install', 'upload', 'bdist_wheel',
           '--single-version-externally-managed',
            )).intersection(sys.argv)) > 0:
    import setuptools
    extra_setuptools_args = dict(
        install_requires=['Cython>=0.22,!=0.25.1', 'numpy >= 1.7'],
        zip_safe=False, # the package can run out of an .egg file
        include_package_data=True,
    )
else:
    extra_setuptools_args = dict()

###############################################################################

from distutils.errors import CCompilerError, DistutilsError
from distutils.extension import Extension

stan_include_dirs = ['pystan/stan/src',
                     'pystan/stan/lib/stan_math/',
                     'pystan/stan/lib/stan_math/lib/eigen_3.3.3',
<<<<<<< HEAD
                     'pystan/stan/lib/stan_math/lib/boost_1.69.0',
                     'pystan/stan/lib/stan_math/lib/sundials_4.1.0/include']
=======
                     'pystan/stan/lib/stan_math/lib/boost_1.72.0',
                     'pystan/stan/lib/stan_math/lib/sundials_4.1.0/include',
                     'pystan/stan/lib/stan_math/lib/tbb/include']
>>>>>>> 50f491cb
stan_macros = [
    ('BOOST_DISABLE_ASSERTS', None),
    ('BOOST_NO_DECLTYPE', None),
    ('BOOST_PHOENIX_NO_VARIADIC_EXPRESSION', None),  # needed for stanc
    ('BOOST_RESULT_OF_USE_TR1', None),
    ('FUSION_MAX_VECTOR_SIZE', 12),  # for parser, stan-dev/pystan#222
]
extra_compile_args = [
    '-Os',
    '-ftemplate-depth-256',
    '-Wno-unused-function',
    '-Wno-uninitialized',
    '-std=c++1y',
]

if platform.system() == 'Windows':
    from Cython.Build.Inline import _get_build_extension
    if _get_build_extension().compiler in (None, 'msvc'):
        print("Warning: MSVC is not supported")
        extra_compile_args = [
            '/EHsc',
            '-DBOOST_DATE_TIME_NO_LIB',
            '/std:c++14',
        ]
    else:
        # fix bug in MingW-W64
        # use posix threads
        extra_compile_args.extend([
            "-D_hypot=hypot",
            "-pthread",
            "-fexceptions",
            ])


stanc_sources = [
    "pystan/stan/src/stan/lang/ast_def.cpp",
    "pystan/stan/src/stan/lang/grammars/bare_type_grammar_inst.cpp",
    "pystan/stan/src/stan/lang/grammars/block_var_decls_grammar_inst.cpp",
    "pystan/stan/src/stan/lang/grammars/expression07_grammar_inst.cpp",
    "pystan/stan/src/stan/lang/grammars/expression_grammar_inst.cpp",
    "pystan/stan/src/stan/lang/grammars/functions_grammar_inst.cpp",
    "pystan/stan/src/stan/lang/grammars/indexes_grammar_inst.cpp",
    "pystan/stan/src/stan/lang/grammars/local_var_decls_grammar_inst.cpp",
    "pystan/stan/src/stan/lang/grammars/program_grammar_inst.cpp",
    "pystan/stan/src/stan/lang/grammars/semantic_actions_def.cpp",
    "pystan/stan/src/stan/lang/grammars/statement_2_grammar_inst.cpp",
    "pystan/stan/src/stan/lang/grammars/statement_grammar_inst.cpp",
    "pystan/stan/src/stan/lang/grammars/term_grammar_inst.cpp",
    "pystan/stan/src/stan/lang/grammars/whitespace_grammar_inst.cpp",
]

extensions = [
    Extension("pystan._api",
              ["pystan/_api.pyx"] + stanc_sources,
              language='c++',
              define_macros=stan_macros,
              include_dirs=stan_include_dirs,
              extra_compile_args=extra_compile_args),
    Extension("pystan._chains",
              ["pystan/_chains.pyx"],
              language='c++',
              define_macros=stan_macros,
              include_dirs=stan_include_dirs,
              extra_compile_args=extra_compile_args),
    # _misc.pyx does not use Stan libs
    Extension("pystan._misc",
              ["pystan/_misc.pyx"],
              language='c++',
              extra_compile_args=extra_compile_args)
]


## package data
package_data_pats = ['*.hpp', '*.pxd', '*.pyx', 'tests/data/*.csv',
                     'tests/data/*.stan', 'lookuptable/*.txt']

# Build tbb before setup if needed
tbb_dir = os.path.join(os.path.dirname(__file__), 'pystan', 'stan', 'lib', 'stan_math', 'lib', 'tbb')
tbb_dir = os.path.abspath(tbb_dir)
if not os.path.exists(tbb_dir):
    build_tbb()

# get every file under pystan/stan/src and pystan/stan/lib
stan_files_all = sum(
    [[os.path.join(path.replace('pystan/', ''), fn) for fn in files]
     for path, dirs, files in os.walk('pystan/stan/src/')], [])

lib_files_all = sum(
    [[os.path.join(path.replace('pystan/', ''), fn) for fn in files]
     for path, dirs, files in os.walk('pystan/stan/lib/')], [])

package_data_pats += stan_files_all
package_data_pats += lib_files_all


def setup_package():
    metadata = dict(name=NAME,
                    version=find_version("pystan", "__init__.py"),
                    maintainer=AUTHOR,
                    maintainer_email=AUTHOR_EMAIL,
                    packages=['pystan',
                              'pystan.tests',
                              'pystan.experimental',
                              'pystan.external',
                              'pystan.external.pymc',
                              'pystan.external.enum',
                              'pystan.external.scipy'],
                    ext_modules=extensions,
                    package_data={'pystan': package_data_pats},
                    platforms='any',
                    description=DESCRIPTION,
                    license=LICENSE,
                    url=URL,
                    long_description=LONG_DESCRIPTION,
                    long_description_content_type='text/x-rst',
                    classifiers=CLASSIFIERS,
                    **extra_setuptools_args)
    if len(sys.argv) >= 2 and ('--help' in sys.argv[1:] or sys.argv[1]
                               in ('--help-commands', 'egg_info', '--version', 'clean')):
        # For these actions, neither Numpy nor Cython is required.
        #
        # They are required to succeed when pip is used to install PyStan
        # when, for example, Numpy is not yet present.
        try:
            from setuptools import setup
        except ImportError:
            from distutils.core import setup
        dist = setup(**metadata)
    else:
        import distutils.core
        distutils.core._setup_stop_after = 'commandline'
        from distutils.core import setup
        try:
            from Cython.Build import cythonize
            # FIXME: if header only works, no need for numpy.distutils at all
            from numpy.distutils.command import install
        except ImportError:
            raise SystemExit("Cython>=0.22 and NumPy are required.")

        metadata['ext_modules'] = cythonize(extensions)
        dist = setup(**metadata)

        metadata['cmdclass'] = {'install': install.install}
    try:
        dist.run_commands()
    except KeyboardInterrupt:
        raise SystemExit("Interrupted")
    except (IOError, os.error) as exc:
        from distutils.util import grok_environment_error
        error = grok_environment_error(exc)
    except (DistutilsError, CCompilerError) as msg:
            raise SystemExit("error: " + str(msg))


if __name__ == '__main__':
    setup_package()<|MERGE_RESOLUTION|>--- conflicted
+++ resolved
@@ -148,14 +148,9 @@
 stan_include_dirs = ['pystan/stan/src',
                      'pystan/stan/lib/stan_math/',
                      'pystan/stan/lib/stan_math/lib/eigen_3.3.3',
-<<<<<<< HEAD
-                     'pystan/stan/lib/stan_math/lib/boost_1.69.0',
-                     'pystan/stan/lib/stan_math/lib/sundials_4.1.0/include']
-=======
                      'pystan/stan/lib/stan_math/lib/boost_1.72.0',
                      'pystan/stan/lib/stan_math/lib/sundials_4.1.0/include',
                      'pystan/stan/lib/stan_math/lib/tbb/include']
->>>>>>> 50f491cb
 stan_macros = [
     ('BOOST_DISABLE_ASSERTS', None),
     ('BOOST_NO_DECLTYPE', None),
