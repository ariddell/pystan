--- conflicted
+++ resolved
@@ -12,10 +12,6 @@
       secure: mjwuqrrrl71BQoPg5t++MKlVApmBBDAr7GmQtI5YawjhdpCJtMi+Tof4P1ENDCLp
 
   matrix:
-<<<<<<< HEAD
-    - CONDA: 35
-=======
->>>>>>> 50f491cb
     - CONDA: 36
     - CONDA: 37
 
@@ -33,10 +29,6 @@
   - ECHO "Filesystem root:"
   - ps: "ls \"C:/\""
   - SET "CONDAPATH=conda%CONDA%"
-<<<<<<< HEAD
-=======
-  - if %CONDA%==27 (SET "CONDAPATH=conda")
->>>>>>> 50f491cb
   - if %PLATFORM%==x64 (SET "CONDAPATH=%CONDAPATH%-x64")
 
   - CALL "C:\\Mini%CONDAPATH%\\Scripts\\conda.exe" info --envs
@@ -101,15 +93,7 @@
   - ECHO "Starting the tests"
   - "python -c \"import nose; nose.main()\" --nocapture pystan.tests.test_basic \
      pystan.tests.test_basic_array pystan.tests.test_basic_matrix \
-<<<<<<< HEAD
      pystan.tests.test_cvodes \
-     pystan.tests.test_basic_pars pystan.tests.test_ess \
-     pystan.tests.test_extract pystan.tests.test_fixed_param \
-     pystan.tests.test_linear_regression pystan.tests.test_misc \
-     pystan.tests.test_misc_args pystan.tests.test_optimizing_example \
-     pystan.tests.test_stanc pystan.tests.test_unconstrain_pars \
-     pystan.tests.test_utf8 pystan.tests.test_vb"
-=======
      pystan.tests.test_basic_pars pystan.tests.test_ess \
      pystan.tests.test_extra_compile_args pystan.tests.test_extract \
      pystan.tests.test_fixed_param  pystan.tests.test_linear_regression \
@@ -117,7 +101,6 @@
      pystan.tests.test_optimizing_example pystan.tests.test_stanc \
      pystan.tests.test_unconstrain_pars pystan.tests.test_utf8 \
      pystan.tests.test_vb"
->>>>>>> 50f491cb
   # Move back to the project folder
   - cd ..
   - ECHO "End of testing"
